--- conflicted
+++ resolved
@@ -813,31 +813,6 @@
         do not have to be the same.
         
         """
-<<<<<<< HEAD
-=======
-
-        # Loop Until Convergence
-        fitted = None
-        try:
-            while fitted is None:
-
-                if self.verbose:
-                    print(f"PDF Extension: {self.pdf_extension}%")
-
-                try:
-                    # Initialize RBIG class I
-                    self.rbig_model_X = RBIG(
-                        n_layers=self.n_layers,
-                        rotation_type=self.rotation_type,
-                        pdf_resolution=self.pdf_resolution,
-                        pdf_extension=self.pdf_extension,
-                        verbose=None,
-                        random_state=self.random_state,
-                        zero_tolerance=self.zero_tolerance,
-                        tolerance=self.tolerance,
-                    )
->>>>>>> 483cd8c4
-
         # Initialize RBIG class I
         self.rbig_model_X = RBIG(
             n_layers=self.n_layers,
@@ -865,7 +840,6 @@
             tolerance=self.tolerance,
         )
 
-<<<<<<< HEAD
         # fit model to the data
         Y_transformed = self.rbig_model_Y.fit_transform(Y)
 
@@ -890,35 +864,6 @@
         # Fit RBIG model to combined dataset
         self.rbig_model_XY.fit(XY_transformed)
 
-=======
-                    # Stack Data
-                    if self.verbose:
-                        print(X_transformed.shape, Y_transformed.shape)
-
-                    XY_transformed = np.hstack([X_transformed, Y_transformed])
-
-                    # Initialize RBIG class I & II
-                    self.rbig_model_XY = RBIG(
-                        n_layers=self.n_layers,
-                        rotation_type=self.rotation_type,
-                        random_state=self.random_state,
-                        zero_tolerance=self.zero_tolerance,
-                        tolerance=self.tolerance,
-                        pdf_resolution=self.pdf_resolution,
-                        pdf_extension=self.pdf_extension,
-                        verbose=None,
-                    )
-
-                    # Fit RBIG model to combined dataset
-                    self.rbig_model_XY.fit(XY_transformed)
-                    fitted = True
-                except:
-                    self.pdf_extension = self.increment * self.pdf_extension
-
-        except KeyboardInterrupt:
-            print("Interrupted!")
-
->>>>>>> 483cd8c4
         return self
 
     def mutual_information(self):
