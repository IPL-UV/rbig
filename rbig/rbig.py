import numpy as np
from sklearn.utils import check_random_state
from sklearn.base import BaseEstimator, TransformerMixin
from sklearn.preprocessing import QuantileTransformer
from sklearn.decomposition import PCA, FastICA
from sklearn.model_selection import train_test_split
from sklearn.metrics import normalized_mutual_info_score as mi_score
from scipy.stats import norm, ortho_group, entropy as sci_entropy
from scipy import stats
from scipy.interpolate import interp1d
import warnings
import logging

warnings.filterwarnings('ignore')  # get rid of annoying warnings
logging.basicConfig(filename="rbig_demo.log",
                    level=logging.DEBUG,
                    format="%(asctime)s: %(name)-12s %(levelname)-8s: %(message)s",
                    filemode='w')


class RBIG(BaseEstimator, TransformerMixin):
    """ Rotation-Based Iterative Gaussian-ization (RBIG)
    Parameters
    ----------
    n_layers : int, optional (default 50)
        The number of steps to run the sequence of marginal gaussianization
        and then rotation

    rotation_type : {'PCA', 'random'}
        The rotation applied to the Gaussian-ized data at each iteration.
        - 'pca'     : a principal components analysis rotation (PCA)
        - 'random'  : random rotations

    pdf_resolution : int, optional (default 1000)
        The number of points at which to compute the gaussianized marginal pdfs.
        The functions that map from original data to gaussianized data at each
        iteration have to be stored so that we can invert them later - if working
        with high-dimensional data consider reducing this resolution to shorten
        computation time.

    pdf_extension : int, optional (default 0.1)
        The fraction by which to extend the support of the Gaussian-ized marginal
        pdf compared to the empirical marginal PDF.

    verbose : int, optional
        If specified, report the RBIG iteration number every
        progress_report_interval iterations.

    zero_tolerance : int, optional (default=60)
        The number of layers where the total correlation should not change
        between RBIG iterations. If there is no zero_tolerance, then the
        method will stop iterating regardless of how many the user sets as
        the n_layers.

    Attributes
    ----------
    gauss_data : array, (n_samples x d_dimensions)
        The gaussianized data after the RBIG transformation

    residual_info : array, (n_layers)
        The cumulative amount of information between layers. It should exhibit
        a curve with a plateau to indicate convergence.

    rotation_matrix = dict, (n_layers)
        A rotation matrix that was calculated and saved for each layer.

    gauss_params = dict, (n_layers)
        The cdf and pdf for the gaussianization parameters used for each layer.

    References
    ----------
    * Original Paper : Iterative Gaussianization: from ICA to Random Rotations
        https://arxiv.org/abs/1602.00229

    * Original MATLAB Implementation
        http://isp.uv.es/rbig.html

    * Original Python Implementation
        https://github.com/spencerkent/pyRBIG
    """
    def __init__(self, n_layers=1000, rotation_type='PCA', pdf_resolution=1000,
                 pdf_extension=None, random_state=None, verbose=None, tolerance=None,
                 zero_tolerance=60, entropy_algo='standard'):
        self.n_layers = n_layers
        self.rotation_type = rotation_type
        self.pdf_resolution = pdf_resolution
        self.pdf_extension = pdf_extension
        self.random_state = random_state
        self.verbose = verbose
        self.tolerance = tolerance
        self.zero_tolerance = zero_tolerance
        self.entropy_algo = entropy_algo
        
    def fit(self, X):
        """ Fit the model with X.
        Parameters
        ----------
        X : array-like, shape (n_samples, n_features)
            Training data, where n_samples in the number of samples
            and n_features is the number of features.
        Returns
        -------
        self : object
            Returns the instance itself.
        """
        self._fit(X)
        return self

    def _fit(self, data):
        """ Fit the model with X.
        Parameters
        ----------
        X : array-like, shape (n_samples, n_features)
            Training data, where n_samples in the number of samples
            and n_features is the number of features.
        Returns
        -------
        self : object
            Returns the instance itself.
        """

        if self.pdf_extension is None:
            self.pdf_extension = 2 * np.round(np.sqrt(data.shape[0]))

        self.X_fit_ = data
        gauss_data = np.copy(data)
        
        n_samples, n_dimensions = np.shape(data)
        
        if self.zero_tolerance is None:
            self.zero_tolerance = self.n_layers + 1
        
        if self.tolerance is None:
            self.tolerance = self._get_information_tolerance(n_samples)
        
        logging.debug('Data (shape): {}'.format(np.shape(gauss_data)))

        # Initialize stopping criteria (residual information)
        self.residual_info = list()
        self.gauss_params = list()
        self.rotation_matrix = list()

        # Loop through the layers
        logging.debug('Running: Looping through the layers...')
        for layer in range(self.n_layers):

            if self.verbose is not None:
                print("Completed {} iterations of RBIG.".format(layer + 1))

            # ------------------
            # Gaussian(-ization)
            # ------------------
            layer_params = list()

            if self.verbose is not None:
                print("Completed {} iterations of RBIG.".format(layer + 1))

            for idim in range(n_dimensions):
                
                gauss_data[:, idim], temp_params = univariate_make_normal(
                    gauss_data[:, idim],
                    self.pdf_extension,
                    self.pdf_resolution
                )

                # append the parameters
                layer_params.append(temp_params)

            self.gauss_params.append(layer_params)
            gauss_data_prerotation = gauss_data.copy()
            # --------
            # Rotation
            # --------
            if self.rotation_type == 'random':

                rand_ortho_matrix = ortho_group.rvs(n_dimensions)
                gauss_data = np.dot(gauss_data, rand_ortho_matrix)
                self.rotation_matrix.append(rand_ortho_matrix)

            elif self.rotation_type.lower() == 'ica':
                
                # initialize model fastica model
                ica_model = FastICA()

                # fit-transform data
                gauss_data = ica_model.fit_transform(gauss_data)

                # save rotation matrix
                rotation_matrix.append(ica_model.components_.T)


            elif self.rotation_type.lower() == 'pca':

                if n_dimensions > n_samples or n_dimensions > 10 ** 6:
                    # If the dimensionality of each datapoint is high, we probably
                    # want to compute the SVD of the data directly to avoid forming a huge
                    # covariance matrix
                    _, _, V = np.linalg.svd(gauss_data, full_matrices=True)
                    
                else:
                    # the SVD is more numerically stable then eig so we'll use it on the 
                    # covariance matrix directly
                    # cov_data = np.dot(gauss_data.T, gauss_data) / n_samples
                    # _, _, V = np.linalg.svd(cov_data, full_matrices=True)
                    pca_model = PCA()
                    
                
                # logging.debug('Size of V: {}'.format(V.shape))
                logging.debug('Size of gauss_data: {}'.format(gauss_data.shape))
<<<<<<< HEAD

                gauss_data = np.dot(gauss_data, V.T)
                self.rotation_matrix.append(V.T)
=======
                # print(V.shape)
                # gauss_data = np.dot(gauss_data, V.T)
                # rotation_matrix.append(V.T)
                gauss_data = pca_model.fit_transform(gauss_data)
                rotation_matrix.append(pca_model.components_.T)
>>>>>>> 57961341

            else:
                raise ValueError('Rotation type ' + self.rotation_type + ' not recognized')
                
            # --------------------------------
            # Information Reduction (Emmanuel)
            # --------------------------------
            self.residual_info.append(information_reduction(
                gauss_data, 
                gauss_data_prerotation,
                self.tolerance))
            
            # --------------------------------
            # Stopping Criteria
            # --------------------------------
            if self._stopping_criteria(layer):
                break
            else:
                pass

        self.gauss_data = gauss_data
        self.mutual_information = np.sum(self.residual_info)
        self.n_layers = len(self.gauss_params)

        return self

    def _stopping_criteria(self, layer):
        """Stopping criteria for the the RBIG algorithm.
        
        Parameter
        ---------
        layer : int

        Returns
        -------
        verdict = 
        
        """
        stop_ = False
        if layer > self.zero_tolerance:
            aux_residual = np.array(self.residual_info)

            if (np.abs(aux_residual[-self.zero_tolerance:]).sum() == 0):
                logging.debug('Done! aux: {}'.format(aux_residual))

                # delete the last 50 layers for saved parameters
                self.rotation_matrix = self.rotation_matrix[:-50]
                self.gauss_params = self.gauss_params[:-50]

                stop_ = True
            else:
                stop_ = False
        
        return stop_

    def transform(self, X):
        """Complete transformation of X given the learned Gaussianization parameters.
        This assumes that the data follows a similar distribution as the data that
        was original used to fit the RBIG Gaussian-ization parameters.
        
        Parameters 
        ----------
        X : array, (n_samples, n_dimensions)
            The data to be transformed (Gaussianized)
            
        Returns
        -------
        X_transformed : array, (n_samples, n_dimensions)
            The new transformed data in the Gaussian domain

        """
        n_dimensions = np.shape(X)[1]
        X_transformed = np.copy(X)
        
        for layer in range(self.n_layers):
            
            # ----------------------------
            # Marginal Uniformization
            # ----------------------------
            data_layer = X_transformed

            for idim in range(n_dimensions):

                # marginal uniformization                
                data_layer[:, idim] = interp1d(
                    self.gauss_params[layer][idim]['uniform_cdf_support'],
                    self.gauss_params[layer][idim]['uniform_cdf'],
                    fill_value='extrapolate')(
                        data_layer[:, idim]
                    )

                # marginal gaussianization
                data_layer[:, idim] = norm.ppf(
                    data_layer[:, idim]
                )
                
            # ----------------------
            # Rotation
            # ----------------------
            X_transformed = np.dot(
                data_layer, self.rotation_matrix[layer]
            )

        return X_transformed

    def inverse_transform(self, X):
        """Complete transformation of X in the  given the learned Gaussianization parameters.

        Parameters
        ----------
        X : array, (n_samples, n_dimensions)
            The X that follows a Gaussian distribution to be transformed
            to data in the original input space.

        Returns
        -------
        X_input_domain : array, (n_samples, n_dimensions)
            The new transformed X in the original input space.

        """
        n_dimensions = np.shape(X)[1]
        X_input_domain = np.copy(X)
        
        for layer in range(self.n_layers - 1, -1, -1):

            if self.verbose is not None:
                print("Completed {} inverse iterations of RBIG.".format(layer + 1))

            X_input_domain = np.dot(X_input_domain, self.rotation_matrix[layer].T)
            
            temp = X_input_domain
            for idim in range(n_dimensions):
                temp[:, idim] = univariate_invert_normalization(
                    temp[:, idim],
                    self.gauss_params[layer][idim]
                )
            X_input_domain = temp

        return X_input_domain

    def _get_information_tolerance(self, n_samples):
        """Precompute some tolerances for the tails."""
        xxx = np.logspace(2, 8, 7)
        yyy = [0.1571, 0.0468, 0.0145, 0.0046, 0.0014, 0.0001, 0.00001]

        return interp1d(xxx, yyy)(n_samples)

    def jacobian(self, X, return_X_transform=False):
        """Calculates the jacobian matrix of the X.

        Parameters
        ----------
        X : array, (n_samples, n_features)
            The input array to calculate the jacobian using the Gaussianization params.

        return_X_transform : bool, default: False
            Determines whether to return the transformed Data. This is computed along
            with the Jacobian to save time with the iterations

        Returns
        -------
        jacobian : array, (n_samples, n_features, n_features)
            The jacobian of the data w.r.t. each component for each direction

        X_transformed : array, (n_samples, n_features) (optional)
            The transformed data in the Gaussianized space
        """
        n_samples, n_components = X.shape

        # initialize jacobian matrix
        jacobian = np.zeros((n_samples, n_components, n_components))

        X_transformed = X.copy()

        XX = np.zeros(shape=(n_samples, n_components))
        XX[:, 0] = np.ones(shape=n_samples)

        # initialize gaussian pdf
        gaussian_pdf = np.zeros(shape=(n_samples, n_components, self.n_layers))
        igaussian_pdf = np.zeros(shape=(n_samples, n_components))

        # TODO: I feel like this is repeating a part of the transform operation
        
        for ilayer in range(self.n_layers):

            for idim in range(n_components):

                # Marginal Uniformization
                data_uniform = interp1d(
                    self.gauss_params[ilayer][idim]['uniform_cdf_support'],
                    self.gauss_params[ilayer][idim]['uniform_cdf'],
                    fill_value='extrapolate')(
                        X_transformed[:, idim]
                    )

                # Marginal Gaussianization
                igaussian_pdf[:, idim] = norm.ppf(data_uniform)

                # Gaussian PDF
                gaussian_pdf[:, idim, ilayer] = interp1d(
                    self.gauss_params[ilayer][idim]['empirical_pdf_support'],
                    self.gauss_params[ilayer][idim]['empirical_pdf'],
                    fill_value='extrapolate')(
                        X_transformed[:, idim]
                    ) * (1 / norm.pdf(igaussian_pdf[:, idim]))


            XX = np.dot(gaussian_pdf[:, :, ilayer] * XX, self.rotation_matrix[ilayer])

            X_transformed = np.dot(igaussian_pdf, self.rotation_matrix[ilayer])
        jacobian[:, :, 0] = XX

        if n_components > 1:

            for idim in range(n_components):

                XX = np.zeros(shape=(n_samples, n_components))
                XX[:, idim] = np.ones(n_samples)

                for ilayer in range(self.n_layers):

                    XX = np.dot(gaussian_pdf[:, :, ilayer]*XX, self.rotation_matrix[ilayer])

                jacobian[:, :, idim] = XX

        if return_X_transform:
            return jacobian, X_transformed
        else:
            return jacobian

    def predict_proba(self, X, n_trials=1, chunksize=2000, domain='input'):
        """ Computes the probability of the original data under the generative RBIG
        model.

        Parameters
        ----------
        X : array, (n_samples x n_components)
            The points that the pdf is evaluated

        n_trials : int, (default : 1)
            The number of times that the jacobian is evaluated and averaged

        TODO: make sure n_trials is an int
        TODO: make sure n_trials is 1 or more

        chunksize : int, (default: 2000)
            The batchsize to calculate the jacobian matrix.

        TODO: make sure chunksize is an int
        TODO: make sure chunk size is greater than 0

        domain : {'input', 'gauss', 'both'}
            The domain to calculate the PDF.
            - 'input' : returns the original domain (default)
            - 'gauss' : returns the gaussian domain
            - 'both'  : returns both the input and gauss domain

        Returns
        -------
        prob_data_input_domain : array, (n_samples)
            The probability
        """
        component_wise_std = np.std(X, axis=0) / 20

        n_samples, n_components = X.shape

        prob_data_gaussian_domain = np.zeros(shape=(n_samples, n_trials))
        prob_data_input_domain = np.zeros(shape=(n_samples, n_trials))

        for itrial in range(n_trials):

            jacobians = np.zeros(shape=(n_samples, n_components, n_components))

            if itrial < n_trials:
                data_aux = X + component_wise_std[None, :]
            else:
                data_aux = X

            data_temp = np.zeros(data_aux.shape)

            for start_idx, end_idx in generate_batches(n_samples, chunksize):

                jacobians[start_idx:end_idx, :, :], data_temp[start_idx:end_idx, :] = \
                    self.jacobian(data_aux[start_idx:end_idx, :], return_X_transform=True)

            # set all nans to zero
            jacobians[np.isnan(jacobians)] = 0.0

            # get the determinant of all jacobians
            det_jacobians = np.linalg.det(jacobians)

            # Probability in Gaussian Domain
            prob_data_gaussian_domain[:, itrial] = np.prod(
                (1 / np.sqrt(2 * np.pi)) * np.exp(-0.5 * np.power(data_temp, 2)), axis=1
            )

            # set all nans to zero
            prob_data_gaussian_domain[np.isnan(prob_data_gaussian_domain)] = 0.0

            # compute determinant for each sample's jacobian
            prob_data_input_domain[:, itrial] = (
                prob_data_gaussian_domain[:, itrial] * np.abs(det_jacobians)
            )

            # set all nans to zero
            prob_data_input_domain[np.isnan(prob_data_input_domain)] = 0.0



        # Average all the jacobians we calculate
        prob_data_input_domain = prob_data_input_domain.mean(axis=1)
        prob_data_gaussian_domain = prob_data_gaussian_domain.mean(axis=1)
        det_jacobians = det_jacobians.mean()

        # save the jacobians
        self.jacobians = jacobians
        self.det_jacobians = det_jacobians

        if domain == 'input':
            return prob_data_input_domain
        elif domain == 'transform':
            return prob_data_gaussian_domain
        elif domain == 'both':
            return prob_data_input_domain, prob_data_gaussian_domain

    def entropy(self, correction=True):

        #TODO check fit

        return entropy_marginal(self.X_fit_, correction=correction).sum() - self.mutual_information

    def total_correlation(self):

        #TODO check fit
        return self.residual_info.sum()


class RBIGMI(object):
    """Calculates the mutual information between two multidimensional datasets.
    Utilizes the Rotation-Based Iterative Algorithm (RBIG) to gaussianize the data
    and compares the Gaussianized data to calculate the mutual information between
    the two datasets.
    
    """
    def __init__(self, n_layers=50, rotation_type='PCA', pdf_resolution=1000,
                 pdf_extension=None, random_state=None, verbose=None,
                 tolerance=None, zero_tolerance=100):
        self.n_layers = n_layers
        self.rotation_type = rotation_type
        self.pdf_resolution = pdf_resolution
        self.pdf_extension = pdf_extension
        self.random_state = random_state
        self.verbose = verbose
        self.tolerance = tolerance
        self.zero_tolerance = zero_tolerance
    
    def fit(self, X, Y):


        # Initialize RBIG class I
        self.rbig_model_X = RBIG(n_layers=self.n_layers, 
                                 rotation_type=self.rotation_type, 
                                 random_state=self.random_state,
                                 zero_tolerance=self.zero_tolerance,
                                  tolerance=self.tolerance)

        # fit and transform model to the data
        X_transformed = self.rbig_model_X.fit_transform(X)

        # Initialize RBIG class II
        self.rbig_model_Y = RBIG(n_layers=self.n_layers, 
                                 rotation_type=self.rotation_type, 
                                 random_state=self.random_state,
                                 zero_tolerance=self.zero_tolerance,
                                  tolerance=self.tolerance)

        # fit model to the data
        Y_transformed = self.rbig_model_Y.fit_transform(Y)

        # Stack Data
        XY_transformed = np.hstack([X_transformed, Y_transformed])

        # Initialize RBIG class I & II
        self.rbig_model_XY = RBIG(n_layers=self.n_layers, 
                                 rotation_type=self.rotation_type, 
                                 random_state=self.random_state,
                                 zero_tolerance=self.zero_tolerance,
                                  tolerance=self.tolerance)
        


        # Fit RBIG model to combined dataset
        self.rbig_model_XY.fit(XY_transformed)

        return self

    def mutual_information(self):

        return self.rbig_model_XY.residual_info.sum()


class RBIGKLD(object):
    """Computes the Kullback-Leibler Divergence (KLD) between two multidimensional 
    probability distributiions using the RBIG algorithm. 
    
    The KLD of X, Y KL(X||Y)
    
    Note: This is not a symmetric relationship
    """
    def __init__(self, n_layers=50, 
                 rotation_type='PCA', 
                 pdf_resolution=None,
                 pdf_extension=10, 
                 random_state=None, 
                 verbose=None,
                 tolerance=None, 
                 zero_tolerance=100):
        self.n_layers = n_layers
        self.rotation_type = rotation_type
        self.pdf_resolution = pdf_resolution
        self.pdf_extension = pdf_extension
        self.random_state = random_state
        self.verbose = verbose
        self.tolerance = tolerance
        self.zero_tolerance = zero_tolerance
    
    def fit(self, X, Y):
        
        # TODO: check X and Y
        
        mv_g = None
        
        # Loop Until convergence
        while mv_g is None:
            
            if self.verbose:
                print(f"PDF Extension: {self.pdf_extension}%")
            
            try:
                
                # initialize RBIG transform for Y
                self.rbig_model_Y = RBIG(
                    n_layers=self.n_layers, 
                    rotation_type=self.rotation_type, 
                    random_state=self.random_state,
                    zero_tolerance=self.zero_tolerance,
                    tolerance=self.tolerance,
                    pdf_extension=self.pdf_extension);
                
                # fit RBIG model to Y
                self.rbig_model_Y.fit(Y)
                
                # Transform X using rbig_model_Y
                X_transformed = self.rbig_model_Y.transform(X)
                
                # Initialize RBIG transform for X_transformed
                self.rbig_model_X_trans = RBIG(n_layers=self.n_layers, 
                                 rotation_type=self.rotation_type, 
                                 random_state=self.random_state,
                                 zero_tolerance=self.zero_tolerance,
                                  tolerance=self.tolerance,
                                              pdf_extension=self.pdf_extension);
                
                # Fit RBIG model to X_transformed
                self.rbig_model_X_trans.fit(X_transformed);
                
                # Get mutual information
                mv_g = self.rbig_model_X_trans.residual_info.sum()
                
            except:
                self.pdf_extension = 1.5 * self.pdf_extension
        
        
        self.mv_g = mv_g
        if self.verbose:
            print(f"mv_g: {mv_g}")
            print(f"m_g: {neg_entropy_normal(X_transformed)}")
        self.kld = mv_g + neg_entropy_normal(X_transformed).sum()
        
        return self
    
    def kld(self):
        
        return self.kld


def univariate_make_normal(uni_data, extension, precision):
    """
    Takes univariate data and transforms it to have approximately normal dist
    We do this through the simple composition of a histogram equalization
    producing an approximately uniform distribution and then the inverse of the
    normal CDF. This will produce approximately gaussian samples.
    Parameters
    ----------
    uni_data : ndarray
      The univariate data [Sx1] where S is the number of samples in the dataset
    extension : float
      Extend the marginal PDF support by this amount.
    precision : int
      The number of points in the marginal PDF

    Returns
    -------
    uni_gaussian_data : ndarray
      univariate gaussian data
    params : dictionary
      parameters of the transform. We save these so we can invert them later
    """
    data_uniform, params = univariate_make_uniform(uni_data.T, extension, precision)
    return norm.ppf(data_uniform).T, params

def univariate_make_uniform(uni_data, extension, precision):
    """
    Takes univariate data and transforms it to have approximately uniform dist
    Parameters
    ----------
    uni_data : ndarray
      The univariate data [1xS] where S is the number of samples in the dataset
    extension : float
      Extend the marginal PDF support by this amount. Default 0.1
    precision : int
      The number of points in the marginal PDF
    Returns
    -------
    uni_uniform_data : ndarray
      univariate uniform data
    transform_params : dictionary
    parameters of the transform. We save these so we can invert them later
    """
    n_samps = len(uni_data)
    support_extension = \
      (extension / 100) * abs(np.max(uni_data) - np.min(uni_data))

    # not sure exactly what we're doing here, but at a high level we're
    # constructing bins for the histogram
    bin_edges = np.linspace(np.min(uni_data), np.max(uni_data),
                           np.sqrt(n_samps) + 1)
    bin_centers = np.mean(np.vstack((bin_edges[0:-1], bin_edges[1:])), axis=0)

    counts, _ = np.histogram(uni_data, bin_edges)

    bin_size = bin_edges[2] - bin_edges[1]
    pdf_support = np.hstack((bin_centers[0] - bin_size, bin_centers,
                           bin_centers[-1] + bin_size))
    empirical_pdf = np.hstack((0.0, counts / (np.sum(counts) * bin_size), 0.0))
    #^ this is unnormalized
    c_sum = np.cumsum(counts)
    cdf = (1 - 1 / n_samps) * c_sum / n_samps

    incr_bin = bin_size / 2

    new_bin_edges = np.hstack((np.min(uni_data) - support_extension,
                             np.min(uni_data),
                             bin_centers + incr_bin,
                             np.max(uni_data) + support_extension + incr_bin))

    extended_cdf = np.hstack((0.0, 1.0 / n_samps, cdf, 1.0))
    new_support = np.linspace(new_bin_edges[0], new_bin_edges[-1], precision)
    learned_cdf = interp1d(new_bin_edges, extended_cdf)
    uniform_cdf = make_cdf_monotonic(learned_cdf(new_support))
    #^ linear interpolation
    uniform_cdf /= np.max(uniform_cdf)
    uni_uniform_data = interp1d(new_support, uniform_cdf)(uni_data)

    return uni_uniform_data, {'empirical_pdf_support': pdf_support,
                            'empirical_pdf': empirical_pdf,
                            'uniform_cdf_support': new_support,
                            'uniform_cdf': uniform_cdf}

def univariate_invert_normalization(uni_gaussian_data, trans_params):
    """
    Inverts the marginal normalization
    See the companion, univariate_make_normal.py, for more details
    """
    uni_uniform_data = norm.cdf(uni_gaussian_data)
    uni_data = univariate_invert_uniformization(uni_uniform_data, trans_params)
    return uni_data

def univariate_invert_uniformization(uni_uniform_data, trans_params):
    """
    Inverts the marginal uniformization transform specified by trans_params
    See the companion, univariate_make_normal.py, for more details
    """
    # simple, we just interpolate based on the saved CDF
    return interp1d(trans_params['uniform_cdf'],
                  trans_params['uniform_cdf_support'])(uni_uniform_data)

def make_cdf_monotonic(cdf):
    """
    Take a cdf and just sequentially readjust values to force monotonicity
    There's probably a better way to do this but this was in the original
    implementation. We just readjust values that are less than their predecessors
    Parameters
    ----------
    cdf : ndarray
      The values of the cdf in order (1d)
    """
    # laparra's version
    corrected_cdf = cdf.copy()
    for i in range(1, len(corrected_cdf)):
        if corrected_cdf[i] <= corrected_cdf[i-1]:
            if abs(corrected_cdf[i-1]) > 1e-14:
                corrected_cdf[i] = corrected_cdf[i-1] + 1e-14
            elif corrected_cdf[i-1] == 0:
                corrected_cdf[i] = 1e-80
            else:
                corrected_cdf[i] = (corrected_cdf[i-1] +
                                    10**(np.log10(abs(corrected_cdf[i-1]))))
    return corrected_cdf

def entropy_marginal(data, bin_est='standard', correction=True):
    """Calculates the marginal entropy (the entropy per dimension) of a
    multidimensional dataset. Uses histogram bin counnts. Also features
    and option to add the Shannon-Miller correction.
    
    Parameters
    ----------
    data : array, (n_samples x d_dimensions)
    
    bin_est : str, (default='standard')
        The bin estimation method.
        {'standard', 'sturge'}
    
    correction : bool, default=True
    
    Returns
    -------
    H : array (d_dimensions)
    
    Information
    -----------
    Author : J. Emmanuel Johnson
    Email  : jemanjohnson34@gmail.com
    """
    n_samples, d_dimensions = data.shape
    
    n_bins = bin_estimation(n_samples, rule=bin_est)
    
    H = np.zeros(d_dimensions)
    
    for idim in range(d_dimensions):
        # Get histogram (use default bin estimation)
        [hist_counts, bin_edges] = np.histogram(a=data[:, idim], bins=n_bins, range=(data[:, idim].min(), data[:, idim].max()))
        
        # Calculate bin_centers from bin_edges
        bin_centers = (bin_edges[:-1] + bin_edges[1:]) / 2
        
        # get difference between the bins
        delta = bin_centers[3] - bin_centers[2]
        
        # Calculate the marginal entropy
        H[idim] = entropy(hist_counts, correction=correction) + np.log2(delta)
        
    return H

def bin_estimation(n_samples, rule='standard'):
    
    if rule is 'sturge':
        n_bins = int(np.ceil(1 + 3.322 * np.log10(n_samples)))
        
    elif rule is 'standard':
        n_bins = int(np.ceil(np.sqrt(n_samples)))
        
    else:
        raise ValueError(f"Unrecognized bin estimation rule: {rule}")
    
    return n_bins

def information_reduction(x_data, y_data, tol_dimensions=None, correction=True):
    """Computes the multi-information (total correlation) reduction after a linear
    transformation
    
            Y = X * W
            II = I(X) - I(Y)
    
    Parameters
    ----------
    X : array-like, shape (n_samples, n_features)
        Data before the transformation, where n_samples is the number of samples
        and n_features is the number of features
    
    Y : array-like, shape (n_samples, n_features)
        Data after the transformation, where n_samples is the number of samples
        and n_features is the number of features
        
    tol_dimensions : float, optional
        Tolerance on the minimum multi-information difference
        
    Returns
    -------
    II : float
        The multi-information
        
    Information
    -----------
    Author: Valero Laparra
            Juan Emmanuel Johnson
    """
    # check that number of samples and dimensions are equal
    err_msg = 'Number of samples for x and y should be equal.'
    np.testing.assert_equal(x_data.shape, y_data.shape, err_msg=err_msg)
    
    n_samples, n_dimensions = x_data.shape
    
    # minimum multi-information heuristic
    if tol_dimensions is None or 0:
        xxx = np.logspace(2, 8, 7)
        yyy = [0.1571, 0.0468, 0.0145, 0.0046, 0.0014, 0.0001, 0.00001]
        tol_dimensions = np.interp(n_samples, xxx, yyy)
    
    # preallocate data
    hx = np.zeros(n_dimensions)
    hy = np.zeros(n_dimensions)
    
    # calculate the marginal entropy
    hx = entropy_marginal(x_data, correction=correction)
    hy = entropy_marginal(y_data, correction=correction)
    
    # Information content
    I = np.sum(hy) - np.sum(hx)
    II = np.sqrt(np.sum((hy - hx) ** 2))
    
    p = 0.25
    if II < np.sqrt(n_dimensions * p * tol_dimensions ** 2) or I < 0:
        I = 0
    
    return I

def entropy(hist_counts, correction=True):
    
    # MLE Estimator with Miller-Maddow Correction
    if not (correction is None):
        correction = 0.5 * ( np.sum(hist_counts > 0) - 1 ) / hist_counts.sum()
    else:
        correction = 0.0
    
    # Plut in estimator of entropy with correction
    return sci_entropy(hist_counts, base=2) + correction

def generate_batches(n_samples, batch_size):
    """A generator to split an array of 0 to n_samples
    into an array of batch_size each.

    Parameters
    ----------
    n_samples : int
        the number of samples

    batch_size : int,
        the size of each batch


    Returns
    -------
    start_index, end_index : int, int
        the start and end indices for the batch

    Source:
        https://github.com/scikit-learn/scikit-learn/blob/master
        /sklearn/utils/__init__.py#L374
    """
    start_index = 0

    # calculate number of batches
    n_batches = int(n_samples // batch_size)

    for _ in range(n_batches):

        # calculate the end coordinate
        end_index = start_index + batch_size

        # yield the start and end coordinate for batch
        yield start_index, end_index

        # start index becomes new end index
        start_index = end_index

    # special case at the end of the segment
    if start_index < n_samples:

        # yield the remaining indices
        yield start_index, n_samples

def neg_entropy_normal(data):
    """Function to calculate the marginal negative entropy 
    (negative entropy per dimensions). It uses a histogram
    scheme to initialize the bins and then uses a KDE 
    scheme to approximate a smooth solution.
    
    Parameters
    ----------
    data : array, (samples x dimensions)
    
    Returns
    -------
    neg : array, (dimensions)
    
    """
    
    n_samples, d_dimensions = data.shape
    
    
    # bin estimation
    # TODO: Use function
    n_bins = int(np.ceil(np.sqrt(n_samples)))
    
    neg = np.zeros(d_dimensions)
    
    # Loop through dimensions
    for idim in range(d_dimensions):
        
        # =====================
        # Histogram Estimation
        # =====================
        
        # Get Histogram
        [hist_counts, bin_edges] = np.histogram(a=data[:, idim], 
                                                bins=n_bins, 
                                                range=(data[:, idim].min(), 
                                                       data[:, idim].max()))
        
        # calculate bin centers
        bin_centers = (bin_edges[:-1] + bin_edges[1:]) / 2        
        
        # get delta between bin centers
        delta = bin_centers[3] - bin_centers[2]
        
        # Calculate probabilities of normal distribution
        pg = stats.norm.pdf(bin_centers, 0, 1)
        
        # ==================
        # KDE Function Est.
        # ==================
        
        # Initialize KDE function with data
        kde_model = stats.gaussian_kde(data[:, idim])
        
        # Calculate probabilities for each bin
        hx = kde_model.pdf(bin_centers)
        
        # Calculate probabilities
        px = hx / (hx.sum() * delta)
        
        
        # ====================
        # Compare
        # ====================
        
        # Find the indices greater than zero
        idx = np.where((px > 0) & (pg > 0))
        
        # calculate the negative entropy
        neg[idim] = delta * (px[idx] * np.log2(px[idx] / pg[idx])).sum()
    
    
    return neg

def main():
    pass


if __name__ == "__main__":
    main()<|MERGE_RESOLUTION|>--- conflicted
+++ resolved
@@ -1,5 +1,5 @@
 import numpy as np
-from sklearn.utils import check_random_state
+from sklearn.utils import check_random_state, check_array
 from sklearn.base import BaseEstimator, TransformerMixin
 from sklearn.preprocessing import QuantileTransformer
 from sklearn.decomposition import PCA, FastICA
@@ -22,14 +22,15 @@
     """ Rotation-Based Iterative Gaussian-ization (RBIG)
     Parameters
     ----------
-    n_layers : int, optional (default 50)
+    n_layers : int, optional (default 1000)
         The number of steps to run the sequence of marginal gaussianization
         and then rotation
 
     rotation_type : {'PCA', 'random'}
-        The rotation applied to the Gaussian-ized data at each iteration.
+        The rotation applied to the marginally Gaussian-ized data at each iteration.
         - 'pca'     : a principal components analysis rotation (PCA)
         - 'random'  : random rotations
+        - 'ica'     : independent components analysis (ICA)
 
     pdf_resolution : int, optional (default 1000)
         The number of points at which to compute the gaussianized marginal pdfs.
@@ -52,6 +53,17 @@
         method will stop iterating regardless of how many the user sets as
         the n_layers.
 
+    rotation_kwargs : dict, optional (default=None)
+        Any extra keyword arguments that you want to pass into the rotation
+        algorithms (i.e. ICA or PCA). See the respective algorithms on 
+        scikit-learn for more details.
+
+    random_state : int, optional (default=None)
+        Control the seed for any randomization that occurs in this algorithm.
+
+    entropy_correction : bool, optional (default=True)
+        Implements the shannon-millow correction to the entropy algorithm
+
     Attributes
     ----------
     gauss_data : array, (n_samples x d_dimensions)
@@ -78,9 +90,17 @@
     * Original Python Implementation
         https://github.com/spencerkent/pyRBIG
     """
-    def __init__(self, n_layers=1000, rotation_type='PCA', pdf_resolution=1000,
-                 pdf_extension=None, random_state=None, verbose=None, tolerance=None,
-                 zero_tolerance=60, entropy_algo='standard'):
+    def __init__(self, 
+                 n_layers=1000, 
+                 rotation_type='PCA', 
+                 pdf_resolution=1000,
+                 pdf_extension=None, 
+                 random_state=None,
+                 verbose=None, 
+                 tolerance=None,
+                 zero_tolerance=60, 
+                 entropy_correction=True,
+                 rotation_kwargs=None):
         self.n_layers = n_layers
         self.rotation_type = rotation_type
         self.pdf_resolution = pdf_resolution
@@ -89,7 +109,8 @@
         self.verbose = verbose
         self.tolerance = tolerance
         self.zero_tolerance = zero_tolerance
-        self.entropy_algo = entropy_algo
+        self.entropy_correction = entropy_correction
+        self.rotation_kwargs = rotation_kwargs
         
     def fit(self, X):
         """ Fit the model with X.
@@ -98,19 +119,21 @@
         X : array-like, shape (n_samples, n_features)
             Training data, where n_samples in the number of samples
             and n_features is the number of features.
+
         Returns
         -------
         self : object
             Returns the instance itself.
         """
+        X = check_array(X, ensure_2d=True)
         self._fit(X)
         return self
 
     def _fit(self, data):
-        """ Fit the model with X.
+        """ Fit the model with data.
         Parameters
         ----------
-        X : array-like, shape (n_samples, n_features)
+        data : array-like, shape (n_samples, n_features)
             Training data, where n_samples in the number of samples
             and n_features is the number of features.
         Returns
@@ -119,6 +142,8 @@
             Returns the instance itself.
         """
 
+        data = check_array(data, ensure_2d=True)
+
         if self.pdf_extension is None:
             self.pdf_extension = 2 * np.round(np.sqrt(data.shape[0]))
 
@@ -157,7 +182,7 @@
 
             for idim in range(n_dimensions):
                 
-                gauss_data[:, idim], temp_params = univariate_make_normal(
+                gauss_data[:, idim], temp_params = self.univariate_make_normal(
                     gauss_data[:, idim],
                     self.pdf_extension,
                     self.pdf_resolution
@@ -180,50 +205,35 @@
             elif self.rotation_type.lower() == 'ica':
                 
                 # initialize model fastica model
-                ica_model = FastICA()
-
+                if self.rotation_kwargs is not None:
+                    ica_model = FastICA(random_state=self.random_state, 
+                                        **self.rotation_kwargs)
+                else:
+                    ica_model = FastICA(random_state=self.random_state)
                 # fit-transform data
                 gauss_data = ica_model.fit_transform(gauss_data)
 
                 # save rotation matrix
-                rotation_matrix.append(ica_model.components_.T)
-
+                self.rotation_matrix.append(ica_model.components_.T)
 
             elif self.rotation_type.lower() == 'pca':
-
-                if n_dimensions > n_samples or n_dimensions > 10 ** 6:
-                    # If the dimensionality of each datapoint is high, we probably
-                    # want to compute the SVD of the data directly to avoid forming a huge
-                    # covariance matrix
-                    _, _, V = np.linalg.svd(gauss_data, full_matrices=True)
-                    
+                
+                # Initialize PCA model
+                if self.rotation_kwargs is not None:
+                    pca_model = PCA(random_state=self.random_state,
+                                    **self.rotation_kwargs)
                 else:
-                    # the SVD is more numerically stable then eig so we'll use it on the 
-                    # covariance matrix directly
-                    # cov_data = np.dot(gauss_data.T, gauss_data) / n_samples
-                    # _, _, V = np.linalg.svd(cov_data, full_matrices=True)
-                    pca_model = PCA()
-                    
-                
-                # logging.debug('Size of V: {}'.format(V.shape))
+                    pca_model = PCA(random_state=self.random_state)
+                
                 logging.debug('Size of gauss_data: {}'.format(gauss_data.shape))
-<<<<<<< HEAD
-
-                gauss_data = np.dot(gauss_data, V.T)
-                self.rotation_matrix.append(V.T)
-=======
-                # print(V.shape)
-                # gauss_data = np.dot(gauss_data, V.T)
-                # rotation_matrix.append(V.T)
                 gauss_data = pca_model.fit_transform(gauss_data)
-                rotation_matrix.append(pca_model.components_.T)
->>>>>>> 57961341
+                self.rotation_matrix.append(pca_model.components_.T)
 
             else:
                 raise ValueError('Rotation type ' + self.rotation_type + ' not recognized')
                 
             # --------------------------------
-            # Information Reduction (Emmanuel)
+            # Information Reduction
             # --------------------------------
             self.residual_info.append(information_reduction(
                 gauss_data, 
@@ -257,6 +267,7 @@
         
         """
         stop_ = False
+
         if layer > self.zero_tolerance:
             aux_residual = np.array(self.residual_info)
 
@@ -350,7 +361,7 @@
             
             temp = X_input_domain
             for idim in range(n_dimensions):
-                temp[:, idim] = univariate_invert_normalization(
+                temp[:, idim] = self.univariate_invert_normalization(
                     temp[:, idim],
                     self.gauss_params[layer][idim]
                 )
@@ -547,12 +558,113 @@
 
         #TODO check fit
 
-        return entropy_marginal(self.X_fit_, correction=correction).sum() - self.mutual_information
+        return entropy_marginal(self.X_fit_, correction=self.entropy_correction).sum() - self.mutual_information
 
     def total_correlation(self):
 
         #TODO check fit
         return self.residual_info.sum()
+
+    def univariate_make_normal(self, uni_data, extension, precision):
+        """
+        Takes univariate data and transforms it to have approximately normal dist
+        We do this through the simple composition of a histogram equalization
+        producing an approximately uniform distribution and then the inverse of the
+        normal CDF. This will produce approximately gaussian samples.
+        Parameters
+        ----------
+        uni_data : ndarray
+        The univariate data [Sx1] where S is the number of samples in the dataset
+        extension : float
+        Extend the marginal PDF support by this amount.
+        precision : int
+        The number of points in the marginal PDF
+
+        Returns
+        -------
+        uni_gaussian_data : ndarray
+        univariate gaussian data
+        params : dictionary
+        parameters of the transform. We save these so we can invert them later
+        """
+        data_uniform, params = self.univariate_make_uniform(uni_data.T, extension, precision)
+        return norm.ppf(data_uniform).T, params
+
+    def univariate_make_uniform(self, uni_data, extension, precision):
+        """
+        Takes univariate data and transforms it to have approximately uniform dist
+        Parameters
+        ----------
+        uni_data : ndarray
+        The univariate data [1xS] where S is the number of samples in the dataset
+        extension : float
+        Extend the marginal PDF support by this amount. Default 0.1
+        precision : int
+        The number of points in the marginal PDF
+        Returns
+        -------
+        uni_uniform_data : ndarray
+        univariate uniform data
+        transform_params : dictionary
+        parameters of the transform. We save these so we can invert them later
+        """
+        n_samps = len(uni_data)
+        support_extension = \
+        (extension / 100) * abs(np.max(uni_data) - np.min(uni_data))
+
+        # not sure exactly what we're doing here, but at a high level we're
+        # constructing bins for the histogram
+        bin_edges = np.linspace(np.min(uni_data), np.max(uni_data),
+                            np.sqrt(n_samps) + 1)
+        bin_centers = np.mean(np.vstack((bin_edges[0:-1], bin_edges[1:])), axis=0)
+
+        counts, _ = np.histogram(uni_data, bin_edges)
+
+        bin_size = bin_edges[2] - bin_edges[1]
+        pdf_support = np.hstack((bin_centers[0] - bin_size, bin_centers,
+                            bin_centers[-1] + bin_size))
+        empirical_pdf = np.hstack((0.0, counts / (np.sum(counts) * bin_size), 0.0))
+        #^ this is unnormalized
+        c_sum = np.cumsum(counts)
+        cdf = (1 - 1 / n_samps) * c_sum / n_samps
+
+        incr_bin = bin_size / 2
+
+        new_bin_edges = np.hstack((np.min(uni_data) - support_extension,
+                                np.min(uni_data),
+                                bin_centers + incr_bin,
+                                np.max(uni_data) + support_extension + incr_bin))
+
+        extended_cdf = np.hstack((0.0, 1.0 / n_samps, cdf, 1.0))
+        new_support = np.linspace(new_bin_edges[0], new_bin_edges[-1], precision)
+        learned_cdf = interp1d(new_bin_edges, extended_cdf)
+        uniform_cdf = make_cdf_monotonic(learned_cdf(new_support))
+        #^ linear interpolation
+        uniform_cdf /= np.max(uniform_cdf)
+        uni_uniform_data = interp1d(new_support, uniform_cdf)(uni_data)
+
+        return uni_uniform_data, {'empirical_pdf_support': pdf_support,
+                                'empirical_pdf': empirical_pdf,
+                                'uniform_cdf_support': new_support,
+                                'uniform_cdf': uniform_cdf}
+
+    def univariate_invert_normalization(self, uni_gaussian_data, trans_params):
+        """
+        Inverts the marginal normalization
+        See the companion, univariate_make_normal.py, for more details
+        """
+        uni_uniform_data = norm.cdf(uni_gaussian_data)
+        uni_data = self.univariate_invert_uniformization(uni_uniform_data, trans_params)
+        return uni_data
+
+    def univariate_invert_uniformization(self, uni_uniform_data, trans_params):
+        """
+        Inverts the marginal uniformization transform specified by trans_params
+        See the companion, univariate_make_normal.py, for more details
+        """
+        # simple, we just interpolate based on the saved CDF
+        return interp1d(trans_params['uniform_cdf'],
+                    trans_params['uniform_cdf_support'])(uni_uniform_data)
 
 
 class RBIGMI(object):
@@ -704,106 +816,106 @@
         return self.kld
 
 
-def univariate_make_normal(uni_data, extension, precision):
-    """
-    Takes univariate data and transforms it to have approximately normal dist
-    We do this through the simple composition of a histogram equalization
-    producing an approximately uniform distribution and then the inverse of the
-    normal CDF. This will produce approximately gaussian samples.
-    Parameters
-    ----------
-    uni_data : ndarray
-      The univariate data [Sx1] where S is the number of samples in the dataset
-    extension : float
-      Extend the marginal PDF support by this amount.
-    precision : int
-      The number of points in the marginal PDF
-
-    Returns
-    -------
-    uni_gaussian_data : ndarray
-      univariate gaussian data
-    params : dictionary
-      parameters of the transform. We save these so we can invert them later
-    """
-    data_uniform, params = univariate_make_uniform(uni_data.T, extension, precision)
-    return norm.ppf(data_uniform).T, params
-
-def univariate_make_uniform(uni_data, extension, precision):
-    """
-    Takes univariate data and transforms it to have approximately uniform dist
-    Parameters
-    ----------
-    uni_data : ndarray
-      The univariate data [1xS] where S is the number of samples in the dataset
-    extension : float
-      Extend the marginal PDF support by this amount. Default 0.1
-    precision : int
-      The number of points in the marginal PDF
-    Returns
-    -------
-    uni_uniform_data : ndarray
-      univariate uniform data
-    transform_params : dictionary
-    parameters of the transform. We save these so we can invert them later
-    """
-    n_samps = len(uni_data)
-    support_extension = \
-      (extension / 100) * abs(np.max(uni_data) - np.min(uni_data))
-
-    # not sure exactly what we're doing here, but at a high level we're
-    # constructing bins for the histogram
-    bin_edges = np.linspace(np.min(uni_data), np.max(uni_data),
-                           np.sqrt(n_samps) + 1)
-    bin_centers = np.mean(np.vstack((bin_edges[0:-1], bin_edges[1:])), axis=0)
-
-    counts, _ = np.histogram(uni_data, bin_edges)
-
-    bin_size = bin_edges[2] - bin_edges[1]
-    pdf_support = np.hstack((bin_centers[0] - bin_size, bin_centers,
-                           bin_centers[-1] + bin_size))
-    empirical_pdf = np.hstack((0.0, counts / (np.sum(counts) * bin_size), 0.0))
-    #^ this is unnormalized
-    c_sum = np.cumsum(counts)
-    cdf = (1 - 1 / n_samps) * c_sum / n_samps
-
-    incr_bin = bin_size / 2
-
-    new_bin_edges = np.hstack((np.min(uni_data) - support_extension,
-                             np.min(uni_data),
-                             bin_centers + incr_bin,
-                             np.max(uni_data) + support_extension + incr_bin))
-
-    extended_cdf = np.hstack((0.0, 1.0 / n_samps, cdf, 1.0))
-    new_support = np.linspace(new_bin_edges[0], new_bin_edges[-1], precision)
-    learned_cdf = interp1d(new_bin_edges, extended_cdf)
-    uniform_cdf = make_cdf_monotonic(learned_cdf(new_support))
-    #^ linear interpolation
-    uniform_cdf /= np.max(uniform_cdf)
-    uni_uniform_data = interp1d(new_support, uniform_cdf)(uni_data)
-
-    return uni_uniform_data, {'empirical_pdf_support': pdf_support,
-                            'empirical_pdf': empirical_pdf,
-                            'uniform_cdf_support': new_support,
-                            'uniform_cdf': uniform_cdf}
-
-def univariate_invert_normalization(uni_gaussian_data, trans_params):
-    """
-    Inverts the marginal normalization
-    See the companion, univariate_make_normal.py, for more details
-    """
-    uni_uniform_data = norm.cdf(uni_gaussian_data)
-    uni_data = univariate_invert_uniformization(uni_uniform_data, trans_params)
-    return uni_data
-
-def univariate_invert_uniformization(uni_uniform_data, trans_params):
-    """
-    Inverts the marginal uniformization transform specified by trans_params
-    See the companion, univariate_make_normal.py, for more details
-    """
-    # simple, we just interpolate based on the saved CDF
-    return interp1d(trans_params['uniform_cdf'],
-                  trans_params['uniform_cdf_support'])(uni_uniform_data)
+# def univariate_make_normal(uni_data, extension, precision):
+#     """
+#     Takes univariate data and transforms it to have approximately normal dist
+#     We do this through the simple composition of a histogram equalization
+#     producing an approximately uniform distribution and then the inverse of the
+#     normal CDF. This will produce approximately gaussian samples.
+#     Parameters
+#     ----------
+#     uni_data : ndarray
+#       The univariate data [Sx1] where S is the number of samples in the dataset
+#     extension : float
+#       Extend the marginal PDF support by this amount.
+#     precision : int
+#       The number of points in the marginal PDF
+
+#     Returns
+#     -------
+#     uni_gaussian_data : ndarray
+#       univariate gaussian data
+#     params : dictionary
+#       parameters of the transform. We save these so we can invert them later
+#     """
+#     data_uniform, params = univariate_make_uniform(uni_data.T, extension, precision)
+#     return norm.ppf(data_uniform).T, params
+
+# def univariate_make_uniform(uni_data, extension, precision):
+#     """
+#     Takes univariate data and transforms it to have approximately uniform dist
+#     Parameters
+#     ----------
+#     uni_data : ndarray
+#       The univariate data [1xS] where S is the number of samples in the dataset
+#     extension : float
+#       Extend the marginal PDF support by this amount. Default 0.1
+#     precision : int
+#       The number of points in the marginal PDF
+#     Returns
+#     -------
+#     uni_uniform_data : ndarray
+#       univariate uniform data
+#     transform_params : dictionary
+#     parameters of the transform. We save these so we can invert them later
+#     """
+#     n_samps = len(uni_data)
+#     support_extension = \
+#       (extension / 100) * abs(np.max(uni_data) - np.min(uni_data))
+
+#     # not sure exactly what we're doing here, but at a high level we're
+#     # constructing bins for the histogram
+#     bin_edges = np.linspace(np.min(uni_data), np.max(uni_data),
+#                            np.sqrt(n_samps) + 1)
+#     bin_centers = np.mean(np.vstack((bin_edges[0:-1], bin_edges[1:])), axis=0)
+
+#     counts, _ = np.histogram(uni_data, bin_edges)
+
+#     bin_size = bin_edges[2] - bin_edges[1]
+#     pdf_support = np.hstack((bin_centers[0] - bin_size, bin_centers,
+#                            bin_centers[-1] + bin_size))
+#     empirical_pdf = np.hstack((0.0, counts / (np.sum(counts) * bin_size), 0.0))
+#     #^ this is unnormalized
+#     c_sum = np.cumsum(counts)
+#     cdf = (1 - 1 / n_samps) * c_sum / n_samps
+
+#     incr_bin = bin_size / 2
+
+#     new_bin_edges = np.hstack((np.min(uni_data) - support_extension,
+#                              np.min(uni_data),
+#                              bin_centers + incr_bin,
+#                              np.max(uni_data) + support_extension + incr_bin))
+
+#     extended_cdf = np.hstack((0.0, 1.0 / n_samps, cdf, 1.0))
+#     new_support = np.linspace(new_bin_edges[0], new_bin_edges[-1], precision)
+#     learned_cdf = interp1d(new_bin_edges, extended_cdf)
+#     uniform_cdf = make_cdf_monotonic(learned_cdf(new_support))
+#     #^ linear interpolation
+#     uniform_cdf /= np.max(uniform_cdf)
+#     uni_uniform_data = interp1d(new_support, uniform_cdf)(uni_data)
+
+#     return uni_uniform_data, {'empirical_pdf_support': pdf_support,
+#                             'empirical_pdf': empirical_pdf,
+#                             'uniform_cdf_support': new_support,
+#                             'uniform_cdf': uniform_cdf}
+
+# def univariate_invert_normalization(uni_gaussian_data, trans_params):
+#     """
+#     Inverts the marginal normalization
+#     See the companion, univariate_make_normal.py, for more details
+#     """
+#     uni_uniform_data = norm.cdf(uni_gaussian_data)
+#     uni_data = univariate_invert_uniformization(uni_uniform_data, trans_params)
+#     return uni_data
+
+# def univariate_invert_uniformization(uni_uniform_data, trans_params):
+#     """
+#     Inverts the marginal uniformization transform specified by trans_params
+#     See the companion, univariate_make_normal.py, for more details
+#     """
+#     # simple, we just interpolate based on the saved CDF
+#     return interp1d(trans_params['uniform_cdf'],
+#                   trans_params['uniform_cdf_support'])(uni_uniform_data)
 
 def make_cdf_monotonic(cdf):
     """
