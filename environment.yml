--- conflicted
+++ resolved
@@ -3,15 +3,6 @@
 - defaults
 - conda-forge
 dependencies:
-<<<<<<< HEAD
-- scipy
-- scikit-learn
-- numpy
-- pip
-- pip:
-    - python-picard
-    - git+https://github.com/statsmodels/statsmodels
-=======
 - scipy>1.5
 - scikit-learn>0.23
 - numpy>1.19
@@ -22,5 +13,4 @@
     - mkdocs-material==5.5.12
     - mkdocs-material-extensions==1.0
     - mknotebooks==0.4.1
-    - pymdown-extensions==8.0
->>>>>>> 1a254f8e
+    - pymdown-extensions==8.0